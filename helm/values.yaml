# -- Default values for llmstack helm chart
# -- Declare variables to be passed into your templates.

# -- Serving engine configuratoon
servingEngineSpec:
  enableEngine: true
  # -- Customized labels for the serving engine deployment
  labels:
    environment: "test"
    release: "test"
  # vllmApiKey: (optional) api key for securing the vLLM models. Can be either:
  #   - A string containing the token directly (will be stored in a generated secret)
  #   - An object referencing an existing secret:
  #     secretName: "my-existing-secret"
  #     secretKey: "vllm-api-key"
  #
  # modelSpec - configuring multiple serving engines deployments that runs different models
  # Each entry in the modelSpec array should contain the following fields:
  # - annotations: (Optional, map) The annotations to add to the deployment, e.g., {model: "opt125m"}
  # - serviceAccountName: (Optional, string) The name of the service account to use for the deployment, e.g., "vllm-service-account"
  # - priorityClassName: (Optional, string) The name of the priority class name for the deployment, e.g., "high-priority"
  # - podAnnotations: (Optional, map) The annotations to add to the pod, e.g., {model: "opt125m"}
  # - name: (string) The name of the model, e.g., "example-model"
  # - repository: (string) The repository of the model, e.g., "vllm/vllm-openai"
  # - tag: (string) The tag of the model, e.g., "latest"
  # - imagePullSecret: (Optional, string) Name of secret with credentials to private container repository, e.g. "secret"
  # - modelURL: (string) The URL of the model, e.g., "facebook/opt-125m"
  # - chatTemplate: (Optional, string) Chat template (Jinga2) specifying tokenizer configuration, e.g. "{% for message in messages %}\n{% if message['role'] == 'user' %}\n{{ 'Question:\n' + message['content'] + '\n\n' }}{% elif message['role'] == 'system' %}\n{{ 'System:\n' + message['content'] + '\n\n' }}{% elif message['role'] == 'assistant' %}{{ 'Answer:\n'  + message['content'] + '\n\n' }}{% endif %}\n{% if loop.last and add_generation_prompt %}\n{{ 'Answer:\n' }}{% endif %}{% endfor %}"
  #
  # - replicaCount: (int) The number of replicas for the model, e.g. 1
  # - requestCPU: (int) The number of CPUs requested for the model, e.g. 6
  # - requestMemory: (string) The amount of memory requested for the model, e.g., "16Gi"
  # - requestGPU: (int) The number of GPUs requested for the model, e.g., 1
  # - requestGPUType: (Optional, string) The type of GPU requested, e.g., "nvidia.com/mig-4g.71gb". If not specified, defaults to "nvidia.com/gpu"
  # - limitCPU: (Optional, string) The CPU limit for the model, e.g., "8"
  # - limitMemory: (Optional, string) The memory limit for the model, e.g., "32Gi"
  # Note: If limitCPU and limitMemory are not specified, only GPU resources will have limits set equal to their requests.
  # - pvcStorage: (Optional, string) The amount of storage requested for the model, e.g., "50Gi".
  # - pvcAccessMode: (Optional, list) The access mode policy for the mounted volume, e.g., ["ReadWriteOnce"]
  # - storageClass: (Optional, String) The storage class of the PVC e.g., "", default is ""
  # - pvcMatchLabels: (Optional, map) The labels to match the PVC, e.g., {model: "opt125m"}
  # - extraVolumes: (Optional, list) Additional volumes to add to the pod, in Kubernetes volume format. https://kubernetes.io/docs/reference/generated/kubernetes-api/v1.32/#volume-v1-core
  #   Example for an emptyDir volume:
  #   extraVolumes:
  #   - name: tmp-volume
  #     emptyDir:
  #       medium: ""
  #       sizeLimit: 5Gi
  # - extraVolumeMounts: (Optional, list) Additional volume mounts to add to the container, in Kubernetes volumeMount format. https://kubernetes.io/docs/reference/generated/kubernetes-api/v1.32/#volumemount-v1-core
  #   Example for mounting the tmp-volume to /tmp:
  #   extraVolumeMounts:
  #   - name: tmp-volume
  #     mountPath: /tmp
  # - initContainer: (optional, list of objects) The configuration for the init container to be run before the main container.
  #   - name: (string) The name of the init container, e.g., "init"
  #   - image: (string) The Docker image for the init container, e.g., "busybox:latest"
  #   - command: (optional, list) The command to run in the init container, e.g., ["sh", "-c"]
  #   - args: (optional, list) Additional arguments to pass to the command, e.g., ["ls"]
  #   - env: (optional, list) List of environment variables to set in the container, each being a map with:
  #   - resources: (optional, map) The resource requests and limits for the container:
  #   - mountPvcStorage: (optional, bool) Whether to mount the model's volume.
  #
  # - vllmConfig: (optional, map) The configuration for the VLLM model, supported options are:
  #   - v0: (optional, map) Specify to 1 to use vLLM v0, otherwise vLLM v1 is used. e.g., 0
  #   - enablePrefixCaching: (optional, bool) Enable prefix caching, e.g., false
  #   - enableChunkedPrefill: (optional, bool) Enable chunked prefill, e.g., false
  #   - maxModelLen: (optional, int) The maximum model length, e.g., 16384
  #   - dtype: (optional, string) The data type, e.g., "bfloat16"
  #   - tensorParallelSize: (optional, int) The degree of tensor parallelism, e.g., 2
  #   - maxNumSeqs: (optional, int) Maximum number of sequences to be processed in a single iteration., e.g., 32
  #   - maxLoras: (optional, int) The maximum number of LoRA models to be loaded in a single batch, e.g., 4
  #   - gpuMemoryUtilization: (optional, float) The fraction of GPU memory to be used for the model executor, which can range from 0 to 1. e.g., 0.95
  #   - extraArgs: (optional, list) Extra command line arguments to pass to vLLM, e.g., ["--disable-log-requests"]
  #
  # - lmcacheConfig: (optional, map) The configuration of the LMCache for KV offloading, supported options are:
  #   - enabled: (optional, bool) Enable LMCache, e.g., true
  #   - cpuOffloadingBufferSize: (optional, string) The CPU offloading buffer size, e.g., "30"
  #
  # - hf_token: (optional) Hugging Face token configuration. Can be either:
  #   - A string containing the token directly (will be stored in a generated secret)
  #   - An object referencing an existing secret:
  #     secretName: "my-existing-secret"
  #     secretKey: "hf-token-key"
  #
  # - env: (optional, list) The environment variables to set in the container, e.g., your HF_TOKEN
  #
  # - nodeSelectorTerms: (optional, list) The node selector terms to match the nodes
  # - nodeName: (optional) Directly assigns a pod to a specific node (e.g., "192.168.56.5"). When both nodeName and nodeSelectorTerms are defined, the preference is given to nodeName.
  # - shmSize: (optional, string) The size of the shared memory, e.g., "20Gi"
  # - enableLoRA: (optional, bool) Whether to enable LoRA, e.g., true
  #
  # Example:
  # vllmApiKey: "vllm_xxxxxxxxxxxxx"
  # modelSpec:
  # - name: "mistral"
  #   annotations:
  #     model: "mistral"
  #   podAnnotations:
  #     model: "mistral"
  #   serviceAccountName: "vllm-service-account"
  #   repository: "lmcache/vllm-openai"
  #   tag: "latest"
  #   modelURL: "mistralai/Mistral-7B-Instruct-v0.2"
  #   replicaCount: 1
  #   imagePullPolicy: "Always" # or "IfNotPresent"
  #
  #   requestCPU: 10
  #   requestMemory: "64Gi"
  #   requestGPU: 1
  #
  #   pvcStorage: "50Gi"
  #   pvcAccessMode:
  #     - ReadWriteOnce
  #   pvcMatchLabels:
  #     model: "mistral"
  #   initContainer:
  #     name: my-container
  #     image: busybox
  #     command: ["sh"]
  #     env: {}
  #     args: []
  #     resources: {}
  #     mountPvcStorage: true
  #
  #   vllmConfig:
  #     enableChunkedPrefill: false
  #     enablePrefixCaching: false
  #     maxModelLen: 16384
  #     dtype: "bfloat16"
  #     maxNumSeqs: 32
  #     gpuMemoryUtilization: 0.95
  #     maxLoras: 4
  #     extraArgs: ["--disable-log-requests", "--trust-remote-code"]
  #
  #   lmcacheConfig:
  #     enabled: true
  #     cpuOffloadingBufferSize: "30"
  #
  #   hf_token: "hf_xxxxxxxxxxxxx"
  #
  #
  #   nodeSelectorTerms:
  #     - matchExpressions:
  #       - key: nvidia.com/gpu.product
  #         operator: "In"
  #         values:
  #         - "NVIDIA-RTX-A6000"

  #  extraVolumes:
  #    - name: dev-fuse
  #      hostPath:
  #        path: /dev/fuse
  #        type: CharDevice
  #    - name: cache-dir
  #      hostPath:
  #        path: /var/cache/vllm

  #    extraVolumeMounts:
  #    - name: dev-fuse
  #      mountPath: /dev/fuse
  #      readOnly: true
  #    - name: cache-dir
  #      mountPath: /cache
  #      readOnly: false

  modelSpec: []

  # -- Container port
  containerPort: 8000
  # -- Service port
  servicePort: 80

  # -- Set other environment variables from config map
  configs: {}

  # -- deployment strategy
  strategy: {}

  # -- Readiness probe configuration
  startupProbe:
    # -- Number of seconds after the container has started before startup probe is initiated
    initialDelaySeconds: 15
    # -- How often (in seconds) to perform the startup probe
    periodSeconds: 10
    # -- Number of times after which if a probe fails in a row, Kubernetes considers that the overall check has failed: the container is not ready
    failureThreshold:
      60
      # -- Configuration of the Kubelet http request on the server
    httpGet:
      # -- Path to access on the HTTP server
      path: /health
      # -- Name or number of the port to access on the container, on which the server is listening
      port: 8000

  # -- Liveness probe configuration
  livenessProbe:
    # -- Number of seconds after the container has started before liveness probe is initiated
    initialDelaySeconds: 15
    # -- Number of times after which if a probe fails in a row, Kubernetes considers that the overall check has failed: the container is not alive
    failureThreshold: 3
    # -- How often (in seconds) to perform the liveness probe
    periodSeconds: 10
    # -- Configuration of the Kubelet http request on the server
    httpGet:
      # -- Path to access on the HTTP server
      path: /health
      # -- Name or number of the port to access on the container, on which the server is listening
      port: 8000

  # -- Disruption Budget Configuration
  maxUnavailablePodDisruptionBudget: ""

  # -- Tolerations configuration (when there are taints on nodes)
  # Example:
  # tolerations:
  #   - key: "node-role.kubernetes.io/control-plane"
  #     operator: "Exists"
  #     effect: "NoSchedule"
  tolerations: []

  # -- RuntimeClassName configuration, set to "nvidia" if the model requires GPU
  runtimeClassName: "nvidia"

  # -- SchedulerName configuration
  schedulerName: ""

  # -- Pod-level security context configuration. https://kubernetes.io/docs/reference/generated/kubernetes-api/v1.32/#podsecuritycontext-v1-core
  securityContext: {}
    # -- Run as a non-root user ID
    # runAsUser: 1000
    # -- Run with a non-root group ID
    # runAsGroup: 1000
    # -- Run as non-root
    # runAsNonRoot: true
    # -- Set the seccomp profile
    # seccompProfile:
    #   type: RuntimeDefault
    # -- Drop all capabilities
    # capabilities:
    #   drop:
    #   - ALL
    # -- Set the file system group ID for all containers
    # fsGroup: 1000

  # -- Container-level security context configuration. https://kubernetes.io/docs/reference/generated/kubernetes-api/v1.32/#securitycontext-v1-core
  containerSecurityContext:
    # -- Run as non-root
    runAsNonRoot: false
    # -- Don't allow privilege escalation
    # allowPrivilegeEscalation: false
    # -- Drop all capabilities
    # capabilities:
    #   drop:
    #   - ALL
    # -- Read-only root filesystem
    # readOnlyRootFilesystem: true


routerSpec:
  # -- The docker image of the router. The following values are defaults:
  repository: "lmcache/lmstack-router"
  tag: "latest"
  imagePullPolicy: "Always"

  # -- Whether to enable the router service
  enableRouter: true

  # -- Number of replicas
  replicaCount: 1

<<<<<<< HEAD
  # -- autoscaling configuration
  autoscaling:
    enabled: false
    minReplicas: 1
    maxReplicas: 3
    targetCPUUtilizationPercentage: 80
=======
  # -- Priority Class
  priorityClassName: ""
>>>>>>> 13f52817

  # -- Container port
  containerPort: 8000

  # -- Service type
  serviceType: ClusterIP
  # -- Service annotations if you use a LoadBalancer or NodePort service type
  serviceAnnotations: {}

  # -- Service port
  servicePort: 80

  # -- Service discovery mode, supports "k8s" or "static". Defaults to "k8s" if not set.
  serviceDiscovery: "k8s"

  # -- If serviceDiscovery is set to "static", the comma-separated values below are required. There needs to be the same number of backends and models
  staticBackends: ""
  staticModels: ""

  # -- routing logic, could be "roundrobin" or "session"
  routingLogic: "roundrobin"

  # -- session key if using "session" routing logic
  sessionKey: ""

  # -- extra router commandline arguments
  extraArgs: []

  # -- Interval in seconds to scrape the serving engine metrics
  engineScrapeInterval: 15

  # -- Window size in seconds to calculate the request statistics
  requestStatsWindow: 60

  # -- deployment strategy
  strategy: {}

  # vllmApiKey: (optional) api key for securing the vLLM models. Must be an object referencing an existing secret
  #   secretName: "my-existing-secret"
  #   secretKey: "vllm-api-key"

  # -- router resource requests and limits
  resources:
    requests:
      cpu: 400m
      memory: 500Mi
    limits:
      memory: 500Mi

  # -- Customized labels for the router deployment
  labels:
    environment: "router"
    release: "router"

  ingress:
    # -- Enable ingress controller resource
    enabled: false

    # -- IngressClass that will be used to implement the Ingress
    className: ""

    # -- Additional annotations for the Ingress resource
    annotations:
      {}
      # kubernetes.io/ingress.class: alb
      # kubernetes.io/ingress.class: nginx
      # kubernetes.io/tls-acme: "true"

    # The list of hostnames to be covered with this ingress record.
    hosts:
      - host: vllm-router.local
        paths:
          - path: /
            pathType: Prefix

    # --  The tls configuration for hostnames to be covered with this ingress record.
    tls: []
    #  - secretName: vllm-router-tls
    #    hosts:
    #      - vllm-router.local

  # The node selector terms to match the nodes
  # Example:
  #   nodeSelectorTerms:
  #     - matchExpressions:
  #       - key: nvidia.com/gpu.product
  #         operator: "In"
  #         values:
  #         - "NVIDIA-RTX-A6000"
  nodeSelectorTerms: []

  # -- TODO: Readiness probe configuration
  #startupProbe:
  #  # -- Number of seconds after the container has started before startup probe is initiated
  #  initialDelaySeconds: 5
  #  # -- How often (in seconds) to perform the startup probe
  #  periodSeconds: 5
  #  # -- Number of times after which if a probe fails in a row, Kubernetes considers that the overall check has failed: the container is not ready
  #  failureThreshold: 100
  #   # -- Configuration of the Kubelet http request on the server
  #  httpGet:
  #    # -- Path to access on the HTTP server
  #

# -- LoRA Adapter Configuration
loraAdapters: []

  # -- LoRA adapter instances to deploy
  # Each instance should contain:
  # - name: (string) The name of the LoRA adapter instance
  # - baseModel: (string) The name of the base model this adapter is for
  # - vllmApiKey: (optional) API key configuration for vLLM authentication
  #   - secretRef: Reference to a secret containing the API key
  #     - secretName: (string) Name of the secret
  #     - secretKey: (string) Key in the secret containing the API key
  #   - value: (string) Direct API key value
  # - adapterSource: (object) Configuration for the adapter source
  #   - type: (string) Type of adapter source (local, s3, http, huggingface)
  #   - adapterName: (string) Name of the adapter to apply
  #   - adapterPath: (optional, string) Path to the LoRA adapter weights
  #   - repository: (optional, string) Repository to get the LoRA adapter from
  #   - pattern: (optional, string) Pattern to use for the adapter name
  #   - maxAdapters: (optional, int) Maximum number of adapters to load
  #   - credentials: (optional, object) Reference to secret with storage credentials
  #     - secretName: (string) Name of the secret
  #     - secretKey: (string) Key in the secret containing the credentials
  # - loraAdapterDeploymentConfig: (object) Configuration for adapter deployment
  #   - algorithm: (string) Placement algorithm to use (default, ordered, equalized)
  #   - replicas: (optional, int) Number of replicas that should load this adapter
  # - labels: (optional, map) Additional labels for the LoRA adapter
  #
  # Example:
  # loraAdapters:
  #   - name: "llama3-nemoguard-adapter"
  #     baseModel: "llama3-8b-instr"
  #     vllmApiKey:
  #       secretRef:
  #         secretName: "vllm-api-key"
  #         secretKey: "VLLM_API_KEY"
  #     adapterSource:
  #       type: "local"
  #       adapterName: "llama-3.1-nemoguard-8b-topic-control"
  #       adapterPath: "/data/lora-adapters/llama-3.1-nemoguard-8b-topic-control"
  #     loraAdapterDeploymentConfig:
  #       algorithm: "default"
  #       replicas: 1
  #     labels:
  #       environment: "production"
  #       model: "llama3-nemoguard"

# -- lora controller Configuration
loraController:
  enableLoraController: false
  # -- kubernetes cluster domain
  kubernetesClusterDomain: "cluster.local"

  # -- Number of lora controller replicas
  replicaCount: 1

  # -- lora controller image configuration
  image:
    repository: "lmcache/lmstack-lora-controller"
    tag: "latest"
    pullPolicy: "IfNotPresent"

  # -- Image pull secrets
  imagePullSecrets: []

  # -- Pod annotations
  podAnnotations: {}

  # -- Pod security context
  podSecurityContext:
    runAsNonRoot: true
    seccompProfile:
      type: RuntimeDefault

  # -- Container security context
  containerSecurityContext:
    allowPrivilegeEscalation: false
    capabilities:
      drop:
      - ALL

  # -- lora controller resources
  resources: {}

  # -- Node selector
  nodeSelector: {}

  # -- Affinity
  affinity: {}

  # -- Tolerations
  tolerations: []

  # -- Environment variables
  env: []

  # -- Extra arguments for the lora controller
  extraArgs: []

  # -- Metrics configuration
  metrics:
    enabled: true

  # -- Webhook configuration
  webhook:
    enabled: false<|MERGE_RESOLUTION|>--- conflicted
+++ resolved
@@ -268,17 +268,15 @@
   # -- Number of replicas
   replicaCount: 1
 
-<<<<<<< HEAD
   # -- autoscaling configuration
   autoscaling:
     enabled: false
     minReplicas: 1
     maxReplicas: 3
     targetCPUUtilizationPercentage: 80
-=======
+
   # -- Priority Class
   priorityClassName: ""
->>>>>>> 13f52817
 
   # -- Container port
   containerPort: 8000
